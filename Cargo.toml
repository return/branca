--- conflicted
+++ resolved
@@ -23,8 +23,5 @@
 serde = "^1.0"
 serde_derive = "1.0.115"
 serde_json = "1.0"
-<<<<<<< HEAD
 hex = "0.4.2"
-=======
-getrandom = "0.2.3"
->>>>>>> 019725d9
+getrandom = "0.2.3"